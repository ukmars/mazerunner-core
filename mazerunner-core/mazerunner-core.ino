/*
 * File: mazerunner.ino
 * Project: mazerunner
 * File Created: Monday, 5th April 2021 8:38:15 am
 * Author: Peter Harrison
 * -----
 * Last Modified: Thursday, 8th April 2021 8:38:41 am
 * Modified By: Peter Harrison
 * -----
 * MIT License
 *
 * Copyright (c) 2021 Peter Harrison
 *
 * Permission is hereby granted, free of charge, to any person obtaining a copy of
 * this software and associated documentation files (the "Software"), to deal in
 * the Software without restriction, including without limitation the rights to
 * use, copy, modify, merge, publish, distribute, sublicense, and/or sell copies
 * of the Software, and to permit persons to whom the Software is furnished to do
 * so, subject to the following conditions:
 *
 * The above copyright notice and this permission notice shall be included in all
 * copies or substantial portions of the Software.
 *
 * THE SOFTWARE IS PROVIDED "AS IS", WITHOUT WARRANTY OF ANY KIND, EXPRESS OR
 * IMPLIED, INCLUDING BUT NOT LIMITED TO THE WARRANTIES OF MERCHANTABILITY,
 * FITNESS FOR A PARTICULAR PURPOSE AND NONINFRINGEMENT. IN NO EVENT SHALL THE
 * AUTHORS OR COPYRIGHT HOLDERS BE LIABLE FOR ANY CLAIM, DAMAGES OR OTHER
 * LIABILITY, WHETHER IN AN ACTION OF CONTRACT, TORT OR OTHERWISE, ARISING FROM,
 * OUT OF OR IN CONNECTION WITH THE SOFTWARE OR THE USE OR OTHER DEALINGS IN THE
 * SOFTWARE.
 */
#include "cli.h"
#include "config.h"
#include "maze.h"
#include "mouse.h"
#include "reports.h"
#include "src/adc.h"
#include "src/encoders.h"
#include "src/motion.h"
#include "src/motors.h"
#include "src/sensors.h"
#include "src/switches.h"
#include "src/systick.h"
#include <Arduino.h>

// Global objects
Systick systick;
AnalogueConverter adc(EMITTER_A, EMITTER_B);
Switches switches(SWITCHES_CHANNEL);
Encoders encoders;
Sensors sensors;
Motion motion;
Motors motors;
Profile forward;
Profile rotation;
Maze maze PERSISTENT;
Mouse mouse;
CommandLineInterface cli;
Reporter reporter;

void setup() {
  Serial.begin(BAUDRATE);
  adc.init();
  systick.begin();
  pinMode(USER_IO_6, OUTPUT);
  pinMode(EMITTER_A, OUTPUT);
  pinMode(EMITTER_B, OUTPUT);
  pinMode(LED_BUILTIN, OUTPUT);
  motors.setup();
  encoders.setup();
  Serial.print('-');
  if (switches.button_pressed()) {
    maze.initialise_maze();
    for (int i = 0; i < 4; i++) {
      digitalWrite(LED_BUILTIN, 1);
      delay(50);
      digitalWrite(LED_BUILTIN, 0);
      delay(50);
    }
    Serial.println(F("Maze cleared"));
    switches.wait_for_button_release();
  }

  sensors.disable();
  Serial.println(F("RDY"));
}

void loop() {
  if (cli.read_serial() > 0) {
    cli.interpret_line();
  }
  if (switches.button_pressed()) {
    switches.wait_for_button_release();
    mouse.execute_cmd(switches.read(), Args{0});
  }
}

/**
 * Measurements indicate that even at 1500mm/s the total load due to
 * the encoder interrupts is less than 3% of the available bandwidth.
 */

// INT0 will respond to the XOR-ed pulse train from the left encoder
// runs in constant time of around 3us per interrupt.
// would be faster with direct port access
ISR(INT0_vect) {
  encoders.left_input_change();
}

// INT1 will respond to the XOR-ed pulse train from the right encoder
// runs in constant time of around 3us per interrupt.
// would be faster with direct port access
ISR(INT1_vect) {
  encoders.right_input_change();
}

ISR(TIMER2_COMPA_vect, ISR_NOBLOCK) {
  systick.update();
}

ISR(ADC_vect) {
<<<<<<< HEAD
  sensors.update_channel();
}

=======
  adc.update_channel();
}
>>>>>>> 845f7534
<|MERGE_RESOLUTION|>--- conflicted
+++ resolved
@@ -1,129 +1,123 @@
-/*
- * File: mazerunner.ino
- * Project: mazerunner
- * File Created: Monday, 5th April 2021 8:38:15 am
- * Author: Peter Harrison
- * -----
- * Last Modified: Thursday, 8th April 2021 8:38:41 am
- * Modified By: Peter Harrison
- * -----
- * MIT License
- *
- * Copyright (c) 2021 Peter Harrison
- *
- * Permission is hereby granted, free of charge, to any person obtaining a copy of
- * this software and associated documentation files (the "Software"), to deal in
- * the Software without restriction, including without limitation the rights to
- * use, copy, modify, merge, publish, distribute, sublicense, and/or sell copies
- * of the Software, and to permit persons to whom the Software is furnished to do
- * so, subject to the following conditions:
- *
- * The above copyright notice and this permission notice shall be included in all
- * copies or substantial portions of the Software.
- *
- * THE SOFTWARE IS PROVIDED "AS IS", WITHOUT WARRANTY OF ANY KIND, EXPRESS OR
- * IMPLIED, INCLUDING BUT NOT LIMITED TO THE WARRANTIES OF MERCHANTABILITY,
- * FITNESS FOR A PARTICULAR PURPOSE AND NONINFRINGEMENT. IN NO EVENT SHALL THE
- * AUTHORS OR COPYRIGHT HOLDERS BE LIABLE FOR ANY CLAIM, DAMAGES OR OTHER
- * LIABILITY, WHETHER IN AN ACTION OF CONTRACT, TORT OR OTHERWISE, ARISING FROM,
- * OUT OF OR IN CONNECTION WITH THE SOFTWARE OR THE USE OR OTHER DEALINGS IN THE
- * SOFTWARE.
- */
-#include "cli.h"
-#include "config.h"
-#include "maze.h"
-#include "mouse.h"
-#include "reports.h"
-#include "src/adc.h"
-#include "src/encoders.h"
-#include "src/motion.h"
-#include "src/motors.h"
-#include "src/sensors.h"
-#include "src/switches.h"
-#include "src/systick.h"
-#include <Arduino.h>
-
-// Global objects
-Systick systick;
-AnalogueConverter adc(EMITTER_A, EMITTER_B);
-Switches switches(SWITCHES_CHANNEL);
-Encoders encoders;
-Sensors sensors;
-Motion motion;
-Motors motors;
-Profile forward;
-Profile rotation;
-Maze maze PERSISTENT;
-Mouse mouse;
-CommandLineInterface cli;
-Reporter reporter;
-
-void setup() {
-  Serial.begin(BAUDRATE);
-  adc.init();
-  systick.begin();
-  pinMode(USER_IO_6, OUTPUT);
-  pinMode(EMITTER_A, OUTPUT);
-  pinMode(EMITTER_B, OUTPUT);
-  pinMode(LED_BUILTIN, OUTPUT);
-  motors.setup();
-  encoders.setup();
-  Serial.print('-');
-  if (switches.button_pressed()) {
-    maze.initialise_maze();
-    for (int i = 0; i < 4; i++) {
-      digitalWrite(LED_BUILTIN, 1);
-      delay(50);
-      digitalWrite(LED_BUILTIN, 0);
-      delay(50);
-    }
-    Serial.println(F("Maze cleared"));
-    switches.wait_for_button_release();
-  }
-
-  sensors.disable();
-  Serial.println(F("RDY"));
-}
-
-void loop() {
-  if (cli.read_serial() > 0) {
-    cli.interpret_line();
-  }
-  if (switches.button_pressed()) {
-    switches.wait_for_button_release();
-    mouse.execute_cmd(switches.read(), Args{0});
-  }
-}
-
-/**
- * Measurements indicate that even at 1500mm/s the total load due to
- * the encoder interrupts is less than 3% of the available bandwidth.
- */
-
-// INT0 will respond to the XOR-ed pulse train from the left encoder
-// runs in constant time of around 3us per interrupt.
-// would be faster with direct port access
-ISR(INT0_vect) {
-  encoders.left_input_change();
-}
-
-// INT1 will respond to the XOR-ed pulse train from the right encoder
-// runs in constant time of around 3us per interrupt.
-// would be faster with direct port access
-ISR(INT1_vect) {
-  encoders.right_input_change();
-}
-
-ISR(TIMER2_COMPA_vect, ISR_NOBLOCK) {
-  systick.update();
-}
-
-ISR(ADC_vect) {
-<<<<<<< HEAD
-  sensors.update_channel();
-}
-
-=======
-  adc.update_channel();
-}
->>>>>>> 845f7534
+/*
+ * File: mazerunner.ino
+ * Project: mazerunner
+ * File Created: Monday, 5th April 2021 8:38:15 am
+ * Author: Peter Harrison
+ * -----
+ * Last Modified: Thursday, 8th April 2021 8:38:41 am
+ * Modified By: Peter Harrison
+ * -----
+ * MIT License
+ *
+ * Copyright (c) 2021 Peter Harrison
+ *
+ * Permission is hereby granted, free of charge, to any person obtaining a copy of
+ * this software and associated documentation files (the "Software"), to deal in
+ * the Software without restriction, including without limitation the rights to
+ * use, copy, modify, merge, publish, distribute, sublicense, and/or sell copies
+ * of the Software, and to permit persons to whom the Software is furnished to do
+ * so, subject to the following conditions:
+ *
+ * The above copyright notice and this permission notice shall be included in all
+ * copies or substantial portions of the Software.
+ *
+ * THE SOFTWARE IS PROVIDED "AS IS", WITHOUT WARRANTY OF ANY KIND, EXPRESS OR
+ * IMPLIED, INCLUDING BUT NOT LIMITED TO THE WARRANTIES OF MERCHANTABILITY,
+ * FITNESS FOR A PARTICULAR PURPOSE AND NONINFRINGEMENT. IN NO EVENT SHALL THE
+ * AUTHORS OR COPYRIGHT HOLDERS BE LIABLE FOR ANY CLAIM, DAMAGES OR OTHER
+ * LIABILITY, WHETHER IN AN ACTION OF CONTRACT, TORT OR OTHERWISE, ARISING FROM,
+ * OUT OF OR IN CONNECTION WITH THE SOFTWARE OR THE USE OR OTHER DEALINGS IN THE
+ * SOFTWARE.
+ */
+#include "cli.h"
+#include "config.h"
+#include "maze.h"
+#include "mouse.h"
+#include "reports.h"
+#include "src/adc.h"
+#include "src/encoders.h"
+#include "src/motion.h"
+#include "src/motors.h"
+#include "src/sensors.h"
+#include "src/switches.h"
+#include "src/systick.h"
+#include <Arduino.h>
+
+// Global objects
+Systick systick;
+AnalogueConverter adc(EMITTER_A, EMITTER_B);
+Switches switches(SWITCHES_CHANNEL);
+Encoders encoders;
+Sensors sensors;
+Motion motion;
+Motors motors;
+Profile forward;
+Profile rotation;
+Maze maze PERSISTENT;
+Mouse mouse;
+CommandLineInterface cli;
+Reporter reporter;
+
+void setup() {
+  Serial.begin(BAUDRATE);
+  adc.init();
+  systick.begin();
+  pinMode(USER_IO_6, OUTPUT);
+  pinMode(EMITTER_A, OUTPUT);
+  pinMode(EMITTER_B, OUTPUT);
+  pinMode(LED_BUILTIN, OUTPUT);
+  motors.setup();
+  encoders.setup();
+  Serial.print('-');
+  if (switches.button_pressed()) {
+    maze.initialise_maze();
+    for (int i = 0; i < 4; i++) {
+      digitalWrite(LED_BUILTIN, 1);
+      delay(50);
+      digitalWrite(LED_BUILTIN, 0);
+      delay(50);
+    }
+    Serial.println(F("Maze cleared"));
+    switches.wait_for_button_release();
+  }
+
+  sensors.disable();
+  Serial.println(F("RDY"));
+}
+
+void loop() {
+  if (cli.read_serial() > 0) {
+    cli.interpret_line();
+  }
+  if (switches.button_pressed()) {
+    switches.wait_for_button_release();
+    mouse.execute_cmd(switches.read(), Args{0});
+  }
+}
+
+/**
+ * Measurements indicate that even at 1500mm/s the total load due to
+ * the encoder interrupts is less than 3% of the available bandwidth.
+ */
+
+// INT0 will respond to the XOR-ed pulse train from the left encoder
+// runs in constant time of around 3us per interrupt.
+// would be faster with direct port access
+ISR(INT0_vect) {
+  encoders.left_input_change();
+}
+
+// INT1 will respond to the XOR-ed pulse train from the right encoder
+// runs in constant time of around 3us per interrupt.
+// would be faster with direct port access
+ISR(INT1_vect) {
+  encoders.right_input_change();
+}
+
+ISR(TIMER2_COMPA_vect, ISR_NOBLOCK) {
+  systick.update();
+}
+
+ISR(ADC_vect) {
+  adc.update_channel();
+}