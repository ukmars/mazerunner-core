/******************************************************************************
 * Project: mazerunner-core                                                   *
 * -----                                                                      *
 * Copyright 2022 - 2023 Peter Harrison, Micromouseonline                     *
 * -----                                                                      *
 * Licence:                                                                   *
 *     Use of this source code is governed by an MIT-style                    *
 *     license that can be found in the LICENSE file or at                    *
 *     https://opensource.org/licenses/MIT.                                   *
 ******************************************************************************/

#ifndef CLI_H_
#define CLI_H_

#include <Arduino.h>
#include <stdint.h>
#include "config.h"
#include "maze.h"
#include "mouse.h"
#include "reporting.h"
#include "sensors.h"

const int MAX_ARGC = 16;
#define MAX_DIGITS 8

/***
 * The Args class is little more than an array of pointers to strings and a counter.
 * Input lines can be parsed into tokens and each token ha its location stored in
 * the array.
 *
 * During command line processing, a temporary instance of Args will be created
 * on the stack and a reference to that passed around to any methds that may
 * need to see the contents. Control eventually returns to the function that
 * created the instance and when that terminates, the information is lost. This
 * means that memory is only used when needed but bear in mind that the instance
 * uses an extra 34 bytes on the stack.
 *
 * For convenience when debugging, there is a method that displays all the tokens
 * on one line.
 *
 */
struct Args {
  char *argv[MAX_ARGC];
  int argc = 0;
  void print() const {
    for (int i = 0; i < argc; i++) {
      Serial.print(argv[i]);
      Serial.print(' ');
    }
    Serial.println();
  }
};

/***
 * Scan a character array for an integer.
 * Begin scan at line[pos]
 * Assumes no leading spaces.
 * Stops at first non-digit.
 * MODIFIES pos so that it points to the first non-digit
 * MODIFIES value ONLY IF a valid integer is converted
 * RETURNS  the number of digits found and converted
 *
 * optimisations are possible but may not be worth the effort
 */
inline uint8_t read_integer(const char *line, int &value) {
  char *ptr = (char *)line;
  char c = *ptr++;
  bool is_minus = false;
  uint8_t digits = 0;
  if (c == '-') {
    is_minus = true;
    c = *ptr++;
  }
  int32_t number = 0;
  while (c >= '0' and c <= '9') {
    if (digits++ < MAX_DIGITS) {
      number = 10 * number + (c - '0');
    }
    c = *ptr++;
  }
  if (digits > 0) {
    value = is_minus ? -number : number;
  }
  return digits;
}

/***
 * Scan a character array for a float.
 * This is a much simplified and limited version of the library function atof()
 * It will not convert exponents and has a limited range of valid values.
 * They should be more than adequate for the robot parameters however.
 * Begin scan at line[pos]
 * Assumes no leading spaces.
 * Only scans MAX_DIGITS characters
 * Stops at first non-digit, or decimal point.
 * MODIFIES pos so that it points to the first character after the number
 * MODIFIES value ONLY IF a valid float is converted
 * RETURNS  the number of digits found an converted
 *
 * optimisations are possible but may not be worth the effort
 */
uint8_t read_float(const char *line, float &value) {
  char *ptr = (char *)line;
  char c = *ptr++;
  uint8_t digits = 0;

  bool is_minus = false;
  if (c == '-') {
    is_minus = true;
    c = *ptr++;
  }

  uint32_t a = 0.0;
  int exponent = 0;
  while (c >= '0' and c <= '9') {
    if (digits++ < MAX_DIGITS) {
      a = a * 10 + (c - '0');
    }
    c = *ptr++;
  };
  if (c == '.') {
    c = *ptr++;
    while (c >= '0' and c <= '9') {
      if (digits++ < MAX_DIGITS) {
        a = a * 10 + (c - '0');
        exponent = exponent - 1;
      }
      c = *ptr++;
    }
  }
  float b = a;
  while (exponent < 0) {
    b *= 0.1;
    exponent++;
  }
  if (digits > 0) {
    value = is_minus ? -b : b;
  }
  return digits;
}

// #define MAX_DIGITS 8
const int INPUT_BUFFER_SIZE = 32;

class CommandLineInterface {
 public:
  /***
   * Read characters from the serial port into the buffer.
   * return 1 if there is a complete line available
   * return 0 if not.
   *
   * Input is echoed back through the serial port and can be
   * edited by the user using the backspace key. Accepted
   * characters are converted to upper case for convenience.
   *
   * Lines are terminated with a LINEFEED character which is
   * echoed but not placed in the buffer.
   *
   * All printiable characters are placed in a buffer with a
   * maximum length of just 32 characters. You could make this
   * longer but there should be little practical need.
   *
   * All other characters are ignored.
   *
   */
  const char BACKSPACE = 0x08;
  int read_serial() {
    while (Serial.available()) {
      char c = Serial.read();
      if (c == '\r') {
        Serial.println();
        return 1;
      } else if (c == BACKSPACE) {
        if (m_index > 0) {
          m_buffer[m_index] = 0;
          m_index--;
          Serial.print(c);  // backspace only moves the cursor
          Serial.print(' ');
          Serial.print(c);
        }
      } else if (isPrintable(c)) {
        c = toupper(c);
        Serial.print(c);
        if (m_index < INPUT_BUFFER_SIZE - 1) {
          m_buffer[m_index++] = c;
          m_buffer[m_index] = 0;
        }
      } else {
        // drop the character silently
      }
    }
    return 0;
  }

  /***
   * Input lines are parsed into a number of space-separated
   * tokens which are stored in an argument structure, Args.
   *
   * After tokenising, the arguments are examined and processed.
   *
   * Single character commands are handled separately for simplicity.
   *
   * Commands that consist of more than one token have their own
   * handler which executes a function that is passed a reference to
   * the list of tokens as an argument.
   *
   * Once a command line has been dealt with, the input buffer is
   * cleared. That means that new characters that arrive while a
   * function is executing will be lost. A side effect of that
   * is that commands cannot be aborted over the serial link.
   *
   * NOTES:
   *    - serial input is dealt with by polling so you must
   *      frequently check for new input in the main program loop.
   *    - tokenising modifies the input buffer so no extra storage space
   *      is used.
   *
   */
  void interpret_line() {
    Args args;
    if (get_tokens(args) > 0) {
      run_command(args);
    }
    clear_input();
    prompt();
  }

  /***
   * Tokenising is a process where the input buffer is examined
   * for separators that divide one string from another. Here
   * the separator is a space character, a comma or an '=' sign.
   * consecutive separators are treated as one.
   *
   * The start of each separate string is recorded in an array
   * in the Args structure and a null character is placed at its
   * end. In this way, the original string gets to look like a
   * sequence of shorter strings - the tokens. The argv array
   * is a list of where each starts and you can think if it as
   * aan array of strings. The argc element keeps count of how
   * many tokens were found.
   *
   * TODO: this creates an Args instance on the stack then
   * copies it back to the caller which seems wasteful as the stack
   * will grow by two times the size of Args. There should be a
   * better way. Perhaps the caller could create the instance and
   * pass a reference to it.
   *
   *
   */
  int get_tokens(Args &args) {
    char *line = m_buffer;
    char *token;
    args.argc = 0;  // just to be safe
    for (token = strtok(line, " ,="); token != NULL; token = strtok(NULL, " ,=")) {
      args.argv[args.argc] = token;
      args.argc++;
      if (args.argc >= MAX_ARGC)
        break;
    }
    return args.argc;
  }

  void run_command(const Args &args) {
    if (args.argc == 0) {
      return;
    }
    if (strlen(args.argv[0]) == 1) {
      run_short_cmd(args);
    } else {
      run_long_cmd(args);
    }
  }

  /***
   * Run a complex command. These all start with a string with more than
   * one character in ti and have optional arguments.
   *
   * The arguments will be passed on to the robot.
   *
   * e.g. 'TURN 4 500 1000 3000' might mean:
   *  - perform a turn test
   *  - pass integer arguments 500,1000,3000
   *
   */
  void run_long_cmd(const Args args) {
    if (strcmp("HELP", args.argv[0]) == 0) {
      help();
    } else if (strcmp("SEARCH", args.argv[0]) == 0) {
      int x = 0;
      int y = 0;
      if (!read_integer(args.argv[1], x)) {
        x = 7;
      };

      if (!read_integer(args.argv[2], y)) {
        y = 7;
      };
      mouse.search_to(Location(x, y));
    }
  }

  /***
   * Simple commands represented by a single character
   *
   */
  void run_short_cmd(const Args &args) {
    char c = args.argv[0][0];
    switch (c) {
      case '?':
        help();
        break;
      case 'W':
<<<<<<< HEAD
        maze.print(PLAIN);
=======
        reporter.print_maze(PLAIN);
>>>>>>> a32b411d
        break;
      case 'X':
        Serial.println(F("Reset Maze"));
        maze.initialise();
        break;
      case 'C':
<<<<<<< HEAD
        maze.print(COSTS);
        break;
      case 'R':
        maze.print(DIRS);
=======
        reporter.print_maze(COSTS);
        break;
      case 'R':
        reporter.print_maze(DIRS);
>>>>>>> a32b411d
        break;
      case 'B':
        Serial.print(F("Battery: "));
        Serial.print(battery.voltage(), 2);
        Serial.print(F(" Volts\n"));
        break;
      case 'S':
        sensors.enable();
        delay(10);
        reporter.print_wall_sensors();
        sensors.disable();
        break;
      case 'F': {
        // simulate the function switches
        int function = -1;
        int digits = read_integer(args.argv[1], function);
        if (digits) {
          run_function(function);
        }
      }
      default:
        break;
    }
  }

  /**
   * These are the actions associated with the function switches on UKMARSBOT
   *
   * The switches are set to one of 16 combinations. Combination 0 (zero) is
   * ignored so that there is a 'safe' state where the robot will not do anything
   * unexpected.
   *
   * The function can handle any numer of additional functions if called as a
   * result of a command line input like 'F 45'. Otherwise, a command like 'F 1'
   * is equivalent to selecting 1 on te function switches and then pressing
   * the 'start' button.
   *
   */
  void run_function(int cmd) {
    if (cmd == 0) {
      return;
    }
    switch (cmd) {
      case 1:
        mouse.show_sensor_calibration();
        break;
      case 2:
        mouse.search_maze();
        break;
<<<<<<< HEAD
      case 3:
        mouse.follow_to(maze.goal());
        break;
=======
      case 3: {
        mouse.follow_to(maze.goal());
      } break;
>>>>>>> a32b411d
      case 4:
        mouse.test_SS90E();
        break;
      case 5:
        // test_SS90F();
        break;
      case 6:
        mouse.test_edge_detection();
        break;
      case 7:
        mouse.test_sensor_spin_calibrate();
        break;
      case 8:
        mouse.user_log_front_sensor();
        break;
      default:
        // just to be safe...
        sensors.disable();
        motion.reset_drive_system();
        sensors.set_steering_mode(STEERING_OFF);
        break;
    }
  }

  void clear_input() {
    m_index = 0;
    m_buffer[m_index] = 0;
  }

  void prompt() {
    Serial.println();
    Serial.print('>');
    Serial.print(' ');
  }

  /***
   * You may add a help text here but remember to keep it in
   * sync with what the robot acually does.
   *
   */
  void help() {
    Serial.println(F("W   : display maze walls"));
    Serial.println(F("X   : reset maze"));
    Serial.println(F("R   : display maze with directions"));
    Serial.println(F("B   : show battery voltage"));
    Serial.println(F("S   : show sensor readings"));
    Serial.println(F("F n : Run user function n"));
    Serial.println(F("       0 = ---"));
    Serial.println(F("       1 = Sensor Static Calibration"));
    Serial.println(F("       2 = Search to the goal and back"));
    Serial.println(F("       3 = Follow a wall to the goal"));
    Serial.println(F("       4 = Test SS90E Turn"));
    Serial.println(F("       5 = Test SS90F Turn"));
    Serial.println(F("       6 = Test Edge Detect Position"));
    Serial.println(F("       7 = Sensor Spin Calibration"));
    Serial.println(F("       8 = "));
    Serial.println(F("       9 = "));
    Serial.println(F("      10 = "));
    Serial.println(F("      11 = "));
    Serial.println(F("      12 = "));
    Serial.println(F("      13 = "));
    Serial.println(F("      14 = "));
    Serial.println(F("      15 = "));
  }

 private:
  char m_buffer[INPUT_BUFFER_SIZE];
  uint8_t m_index = 0;
};

extern CommandLineInterface cli;

#endif /* UI_H_ */<|MERGE_RESOLUTION|>--- conflicted
+++ resolved
@@ -310,28 +310,17 @@
         help();
         break;
       case 'W':
-<<<<<<< HEAD
-        maze.print(PLAIN);
-=======
         reporter.print_maze(PLAIN);
->>>>>>> a32b411d
         break;
       case 'X':
         Serial.println(F("Reset Maze"));
         maze.initialise();
         break;
       case 'C':
-<<<<<<< HEAD
-        maze.print(COSTS);
-        break;
-      case 'R':
-        maze.print(DIRS);
-=======
         reporter.print_maze(COSTS);
         break;
       case 'R':
         reporter.print_maze(DIRS);
->>>>>>> a32b411d
         break;
       case 'B':
         Serial.print(F("Battery: "));
@@ -381,15 +370,9 @@
       case 2:
         mouse.search_maze();
         break;
-<<<<<<< HEAD
-      case 3:
-        mouse.follow_to(maze.goal());
-        break;
-=======
       case 3: {
         mouse.follow_to(maze.goal());
       } break;
->>>>>>> a32b411d
       case 4:
         mouse.test_SS90E();
         break;
