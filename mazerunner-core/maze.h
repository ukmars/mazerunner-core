--- conflicted
+++ resolved
@@ -170,21 +170,12 @@
     return x < MAZE_WIDTH && y < MAZE_HEIGHT;
   }
 
-<<<<<<< HEAD
-  void set_goal(uint8_t goal_cell) {
-    m_goal = goal_cell;
-  }
-
-  uint8_t goal() {
-    return m_goal;
-=======
   bool operator==(const Location &obj) const {
     return x == obj.x && y == obj.y;
   }
 
   bool operator!=(const Location &obj) const {
     return x != obj.x || y != obj.y;
->>>>>>> a32b411d
   }
 
   // these operators prevent the user from exceeding the bounds of the maze
@@ -339,22 +330,6 @@
     set_wall_state(cell, heading, state);
   }
 
-<<<<<<< HEAD
-  /***
-   * Initialise a maze and the costs with border m_walls and the start cell
-   *
-   * If a test maze is provided, the m_walls will all be set up from that
-   * No attempt is made to verufy the correctness of a test maze.
-   *
-   */
-  void initialise() {
-    for (int i = 0; i < MAZE_CELL_COUNT; i++) {
-      m_cost[i] = 0;
-      set_wall_state(i, NORTH, UNKNOWN);
-      set_wall_state(i, EAST, UNKNOWN);
-      set_wall_state(i, SOUTH, UNKNOWN);
-      set_wall_state(i, WEST, UNKNOWN);
-=======
   /// @brief set empty maze with border walls and the start cell, zero costs
   void initialise() {
     for (int x = 0; x < MAZE_WIDTH; x++) {
@@ -368,7 +343,6 @@
     for (int x = 0; x < MAZE_WIDTH; x++) {
       m_walls[x][0].south = WALL;
       m_walls[x][MAZE_HEIGHT - 1].north = WALL;
->>>>>>> a32b411d
     }
     for (int y = 0; y < MAZE_HEIGHT; y++) {
       m_walls[0][y].west = WALL;
@@ -417,18 +391,12 @@
    *
    * @param target - the cell from which all distances are calculated
    */
-<<<<<<< HEAD
-  void flood(uint8_t target) {
-    for (int i = 0; i < MAZE_CELL_COUNT; i++) {
-      m_cost[i] = MAX_COST;
-=======
 
   void flood(const Location target) {
     for (int x = 0; x < MAZE_WIDTH; x++) {
       for (int y = 0; y < MAZE_HEIGHT; y++) {
         m_cost[x][y] = (uint8_t)MAX_COST;
       }
->>>>>>> a32b411d
     }
     Queue<Location, 64> queue;
     m_cost[target.x][target.y] = 0;
@@ -497,50 +465,6 @@
     return best_heading;
   }
 
-<<<<<<< HEAD
-  void printSouthWalls(int row) {
-    for (int col = 0; col < MAZE_WIDTH; col++) {
-      unsigned char cell = row + MAZE_WIDTH * col;
-      Serial.print(POST);
-      print_h_wall(m_walls[cell].south & m_mask);
-    }
-    Serial.println(POST);
-  }
-
-  void print(int style = PLAIN) {
-    const char dirChars[] = "^>v<*";
-    Serial.println();
-    flood(goal());
-    for (int row = 15; row >= 0; row--) {
-      printNorthWalls(row);
-      for (int col = 0; col < MAZE_WIDTH; col++) {
-        unsigned char cell = row + MAZE_WIDTH * col;
-        uint8_t state = m_walls[cell].west & m_mask;
-        if (state == EXIT) {
-          Serial.print(V_EXIT);
-        } else if (state == WALL) {
-          Serial.print(V_WALL);
-        } else if (state == VIRTUAL) {
-          Serial.print(V_VIRT);
-        } else {
-          Serial.print(V_UNKN);
-        }
-        if (style == COSTS) {
-          print_justified(m_cost[cell], 3);
-        } else if (style == DIRS) {
-          unsigned char direction = direction_to_smallest(cell, NORTH);
-          if (cell == goal()) {
-            direction = DIRECTION_COUNT;
-          }
-          Serial.print(' ');
-          Serial.print(dirChars[direction]);
-          Serial.print(' ');
-        } else {
-          Serial.print(GAP);
-        }
-      }
-      Serial.println(V_WALL);
-=======
  private:
   // Unconditionally set a wall state.
   // use update_wall_state() when exploring
@@ -565,7 +489,6 @@
       default:
         // ignore any other heading (blocked)
         break;
->>>>>>> a32b411d
     }
   }
   MazeMask m_mask = MASK_OPEN;
