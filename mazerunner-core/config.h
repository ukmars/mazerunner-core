/*
 * File: config.h
 * Project: mazerunner
 * File Created: Monday, 29th March 2021 11:04:59 pm
 * Author: Peter Harrison
 * -----
 * Last Modified: Thursday, 6th May 2021 9:17:32 am
 * Modified By: Peter Harrison
 * -----
 * MIT License
 *
 * Copyright (c) 2021 Peter Harrison
 *
 * Permission is hereby granted, free of charge, to any person obtaining a copy of
 * this software and associated documentation files (the "Software"), to deal in
 * the Software without restriction, including without limitation the rights to
 * use, copy, modify, merge, publish, distribute, sublicense, and/or sell copies
 * of the Software, and to permit persons to whom the Software is furnished to do
 * so, subject to the following conditions:
 *
 * The above copyright notice and this permission notice shall be included in all
 * copies or substantial portions of the Software.
 *
 * THE SOFTWARE IS PROVIDED "AS IS", WITHOUT WARRANTY OF ANY KIND, EXPRESS OR
 * IMPLIED, INCLUDING BUT NOT LIMITED TO THE WARRANTIES OF MERCHANTABILITY,
 * FITNESS FOR A PARTICULAR PURPOSE AND NONINFRINGEMENT. IN NO EVENT SHALL THE
 * AUTHORS OR COPYRIGHT HOLDERS BE LIABLE FOR ANY CLAIM, DAMAGES OR OTHER
 * LIABILITY, WHETHER IN AN ACTION OF CONTRACT, TORT OR OTHERWISE, ARISING FROM,
 * OUT OF OR IN CONNECTION WITH THE SOFTWARE OR THE USE OR OTHER DEALINGS IN THE
 * SOFTWARE.
 */

#ifndef CONFIG_H
#define CONFIG_H

#include <Arduino.h>

/***
 * The config.h file determines the actual robot variant that
 * will be the target for the build.
 *
 * This files lets you pick a specific robot that has its unique
 * configuration stored in that file. In this way, you can write
 * generic code that will work with a variety of different actual
 * robots. there are a number of example robot files in the project.
 * You should pick one that is closest to your setup, copy it and
 * then amend the details in that copy. Finally, add or modify
 * the selection settings below to use your new robot configuration.
 *
 */

/***
 * Start with the pinouts for the robot. These are the pin
 * definitions for the UKMARSBOT V1.x mainboard and should be
 * suitable for a number of derivatives.
 */

const int SERIAL_TX = 0;
const int SERIAL_RX = 1;
const int ENCODER_LEFT_CLK = 2;
const int ENCODER_RIGHT_CLK = 3;
const int ENCODER_LEFT_B = 4;
const int ENCODER_RIGHT_B = 5;
const int USER_IO_6 = 6;
const int MOTOR_LEFT_DIR = 7;
const int MOTOR_RIGHT_DIR = 8;
const int MOTOR_LEFT_PWM = 9;
const int MOTOR_RIGHT_PWM = 10;
const int USER_IO_11 = 11;
const int USER_IO_12 = 12;
const int SENSOR0 = A0;
const int SENSOR1 = A1;
const int SENSOR2 = A2;
const int SENSOR3 = A3;
const int SENSOR4 = A4;
const int SENSOR5 = A5;
const int FUNCTION_PIN = A6;
const int BATTERY_VOLTS = A7;
const int SWITCHES_CHANNEL = 6;
const int BATTERY_CHANNEL = 7;

/*************************************************************************/
/***
 * Structure definitions used in the software. Declared here for lack of a
 * better place.
 * Robot specific instances and values are in the robot config file.
 */
struct TurnParameters {
  int speed;
  int run_in;  // mm
  int run_out; // mm
  int angle;   // deg
  int omega;   // deg/s
  int alpha;   // deg/s/s
  int trigger; // sensor value
};

/*************************************************************************/
/***
 * It is possible that you might want to run the robot in a number of
 * different mazes with different calibration values. The config file
 * can have different sensor defaults for each of these environments
 * so here you can define which set will be used.
 */

#define EVENT_HOME 1
#define EVENT_UK 2
#define EVENT_PORTUGAL 3

// choose the one you will be using
#define EVENT EVENT_UK

/*************************************************************************/
/***
 * Since you may build for different physical robots, their characteristics
 * are kept in their own config files. Add you robot to the list and create
 * a corresponding config file with its custom values.
 *
 * If you have only one robot then you can reduce this section to a single
 * include line.
 */
#define ROBOT_DOROTHY 4
#define ROBOT_EMILY 5
#define ROBOT_FRANK 6

#define ROBOT_NAME ROBOT_EMILY

#if ROBOT_NAME == ROBOT_DOROTHY
#include "config-dorothy.h"
#elif ROBOT_NAME == ROBOT_EMILY
#include "config-emily.h"
#elif ROBOT_NAME == ROBOT_FRANK
#include "config-frank.h"
#else
#error "NO ROBOT DEFINED"
#endif

/*************************************************************************/
/*************************************************************************/

/***
 * these are the defaults for some system-wide settings regardless of the robot
 * or environment. It would be best not to mess with these without good reason.
 * Sometimes the controller needs the interval, sometimes the frequency
 * define one and pre-calculate the other. The compiler does the work and no flash or
 * RAM storage is used. Constants are used for better type checking and traceability.
 */

const float LOOP_FREQUENCY = 500.0f;
const float LOOP_INTERVAL = (1.0f / LOOP_FREQUENCY);

//***************************************************************************//

// This is the size fo each cell in the maze. Normally 180mm for a classic maze
const float FULL_CELL = 180.0f;
const float HALF_CELL = FULL_CELL / 2.0f;

//***************************************************************************//
/***
 * Use the physical constants from the robot config file to pre-calculate
 * some essential scaling factors. In that robot specific config file you
 * must provide:
 *      - ROTATION_BIAS
 *      - WHEEL_DIAMETER
 *      - ENCODER_PULSES
 *      - GEAR_RATIO
 *      - MOUSE_RADIUS
 */
const float MM_PER_COUNT_LEFT = (1 - ROTATION_BIAS) * PI * WHEEL_DIAMETER / (ENCODER_PULSES * GEAR_RATIO);
const float MM_PER_COUNT_RIGHT = (1 + ROTATION_BIAS) * PI * WHEEL_DIAMETER / (ENCODER_PULSES * GEAR_RATIO);
const float DEG_PER_MM_DIFFERENCE = (180.0 / (2 * MOUSE_RADIUS * PI));

//***************************************************************************//
/***
 * This piece of magic lets you define a variable, such as the maze, that can
 * survive a processor reset. The downside is that you MUST take care to
<<<<<<< HEAD
 * properly initialise it when necessary. If you just turn on the robot for
 * example, the maze will have random data in it. 
 * 
=======
 * properly initialise it when necesary. If you just turn on the robot for
 * example, the maze will have random data in it.
 *
>>>>>>> 845f7534
 * CLEAR THE MAZE BEFORE EVERY CONTEST
 *
 * The mazerunner code clears the maze if the user button is held down during
 * a reset.
 */
#define PERSISTENT __attribute__((section(".noinit")))

#endif<|MERGE_RESOLUTION|>--- conflicted
+++ resolved
@@ -174,15 +174,9 @@
 /***
  * This piece of magic lets you define a variable, such as the maze, that can
  * survive a processor reset. The downside is that you MUST take care to
-<<<<<<< HEAD
  * properly initialise it when necessary. If you just turn on the robot for
  * example, the maze will have random data in it. 
  * 
-=======
- * properly initialise it when necesary. If you just turn on the robot for
- * example, the maze will have random data in it.
- *
->>>>>>> 845f7534
  * CLEAR THE MAZE BEFORE EVERY CONTEST
  *
  * The mazerunner code clears the maze if the user button is held down during
